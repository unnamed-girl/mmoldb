mod taxa;
mod taxa_macro;
mod to_db_format;
mod weather;

use std::collections::HashMap;
// Reexports
pub use to_db_format::RowToEventError;

// Third-party imports
use chrono::{DateTime, NaiveDateTime, Utc};
use diesel::query_builder::SqlQuery;
use diesel::{PgConnection, prelude::*, sql_query, sql_types::*};
use itertools::Itertools;
use log::warn;
use mmolb_parsing::ParsedEventMessage;
use mmolb_parsing::enums::{Day, MaybeRecognized};
use std::iter;
// First-party imports
pub use crate::db::taxa::{
    Taxa, TaxaBase, TaxaBaseDescriptionFormat, TaxaBaseWithDescriptionFormat, TaxaEventType,
    TaxaFairBallType, TaxaFieldingErrorType, TaxaHitType, TaxaPitchType, TaxaPosition,
};
use crate::ingest::{EventDetail, IngestLog};
use crate::models::{
    DbEvent, DbEventIngestLog, DbFielder, DbGame, DbIngest, DbRawEvent, DbRunner,
    NewEventIngestLog, NewGame, NewGameIngestTimings, NewIngest, NewRawEvent,
};

pub fn ingest_count(conn: &mut PgConnection) -> QueryResult<i64> {
    use crate::info_schema::info::ingests::dsl;

    dsl::ingests.count().get_result(conn)
}

pub fn is_finished(conn: &mut PgConnection, ids: &[&str]) -> QueryResult<Vec<(String, bool)>> {
    use crate::data_schema::data::games::dsl;

    dsl::games
        .filter(dsl::mmolb_game_id.eq_any(ids))
        .select((dsl::mmolb_game_id, dsl::is_finished))
        .order_by(dsl::mmolb_game_id)
        .get_results(conn)
}

pub fn game_count(conn: &mut PgConnection) -> QueryResult<i64> {
    use crate::data_schema::data::games::dsl::*;

    games.count().get_result(conn)
}

pub fn game_with_issues_count(conn: &mut PgConnection) -> QueryResult<i64> {
    use crate::info_schema::info::event_ingest_log::dsl;

    dsl::event_ingest_log
        .filter(dsl::log_level.lt(3)) // Selects warnings and higher
        .select(diesel::dsl::count_distinct(dsl::game_id))
        .get_result(conn)
}

pub fn latest_ingest_start_time(conn: &mut PgConnection) -> QueryResult<Option<NaiveDateTime>> {
    use crate::info_schema::info::ingests::dsl::*;

    ingests
        .select(started_at)
        .order_by(started_at.desc())
        .first(conn)
        .optional()
}

pub fn next_ingest_start_page(conn: &mut PgConnection) -> QueryResult<Option<String>> {
    use crate::info_schema::info::ingests::dsl::*;

    ingests
        .filter(start_next_ingest_at_page.is_not_null())
        .select(start_next_ingest_at_page)
        .order_by(started_at.desc())
        .first(conn)
        .optional()
        .map(Option::flatten)
}

pub fn update_next_ingest_start_page(
    conn: &mut PgConnection,
    ingest_id: i64,
    next_ingest_start_page: Option<String>,
) -> QueryResult<usize> {
    use crate::info_schema::info::ingests::dsl as ingests_dsl;

    diesel::update(ingests_dsl::ingests)
        .filter(ingests_dsl::id.eq(ingest_id))
        .set(ingests_dsl::start_next_ingest_at_page.eq(next_ingest_start_page))
        .execute(conn)
}

#[derive(QueryableByName)]
pub struct IngestWithGameCount {
    #[diesel(sql_type = Int8)]
    pub id: i64,
    #[diesel(sql_type = Timestamp)]
    pub started_at: NaiveDateTime,
    #[diesel(sql_type = Nullable<Timestamp>)]
    pub finished_at: Option<NaiveDateTime>,
    #[diesel(sql_type = Nullable<Timestamp>)]
    pub aborted_at: Option<NaiveDateTime>,
    #[diesel(sql_type = Int8)]
    pub num_games: i64,
}

pub fn latest_ingests(conn: &mut PgConnection) -> QueryResult<Vec<IngestWithGameCount>> {
    sql_query(
        "
        select i.id, i.started_at, i.finished_at, i.aborted_at, count(g.mmolb_game_id) as num_games
        from info.ingests i
             left join data.games g on g.ingest = i.id
        group by i.id, i.started_at
        order by i.started_at desc
        limit 25
    ",
    )
    .load::<IngestWithGameCount>(conn)
}

pub fn start_ingest(conn: &mut PgConnection, at: DateTime<Utc>) -> QueryResult<i64> {
    use crate::info_schema::info::ingests::dsl::*;

    NewIngest {
        started_at: at.naive_utc(),
    }
    .insert_into(ingests)
    .returning(id)
    .get_result(conn)
}

pub fn mark_ingest_finished(
    conn: &mut PgConnection,
    ingest_id: i64,
    at: DateTime<Utc>,
    start_next_ingest_at_page: Option<&str>,
) -> QueryResult<()> {
    use crate::info_schema::info::ingests::dsl;

    diesel::update(dsl::ingests.filter(dsl::id.eq(ingest_id)))
        .set((
            dsl::finished_at.eq(at.naive_utc()),
            dsl::start_next_ingest_at_page.eq(start_next_ingest_at_page),
        ))
        .execute(conn)
        .map(|_| ())
}

// It is assumed that an aborted ingest won't have a later
// latest_completed_season than the previous ingest. That is not
// necessarily true, but it's inconvenient to refactor the code to
// support it.
pub fn mark_ingest_aborted(
    conn: &mut PgConnection,
    ingest_id: i64,
    at: DateTime<Utc>,
) -> QueryResult<()> {
    use crate::info_schema::info::ingests::dsl::*;

    diesel::update(ingests.filter(id.eq(ingest_id)))
        .set(aborted_at.eq(at.naive_utc()))
        .execute(conn)
        .map(|_| ())
}

macro_rules! log_only_assert {
    ($e: expr, $($msg:tt)*) => {
        if !$e {
            log::error!($($msg)*)
        }
    };
}

#[derive(QueryableByName)]
#[diesel(table_name = crate::data_schema::data::games)]
#[diesel(check_for_backend(diesel::pg::Pg))]
pub(crate) struct GameWithIssueCounts {
    #[diesel(embed)]
    pub game: DbGame,
    #[diesel(sql_type = Int8)]
    pub warnings_count: i64,
    #[diesel(sql_type = Int8)]
    pub errors_count: i64,
    #[diesel(sql_type = Int8)]
    pub critical_count: i64,
}

pub fn games_list_base() -> SqlQuery {
    sql_query(
        "
        with counts as (select
                l.game_id,
                sum(case when l.log_level = 0 then 1 else 0 end) as critical_count,
                sum(case when l.log_level = 1 then 1 else 0 end) as errors_count,
                sum(case when l.log_level = 2 then 1 else 0 end) as warnings_count
            from info.event_ingest_log l
            where l.log_level < 3
            group by l.game_id
        )
        select
            g.*,
            coalesce(counts.critical_count, 0) as critical_count,
            coalesce(counts.errors_count, 0) as errors_count,
            coalesce(counts.warnings_count, 0) as warnings_count
        from data.games g
            left join counts on g.id = counts.game_id
    ",
    )
}

pub fn games_list() -> SqlQuery {
    // Just get the query into a context where you can "and" on where
    games_list_base().sql("where 1=1")
}

pub fn games_with_issues_list() -> SqlQuery {
    games_list_base().sql(
        "where counts.critical_count > 0 or counts.errors_count > 0 or counts.warnings_count > 0",
    )
}

pub fn games_from_ingest_list(ingest_id: i64) -> SqlQuery {
    // TODO This is bad! This should be a prepared query! But with a
    //   prepared query I can't bind a value and then keep appending
    //   more sql. The TODO here is to figure out how to get rid of
    //   this format! without making the code way more complicated.
    games_list_base().sql(format!("where g.ingest = {ingest_id}"))
}

pub fn ingest_with_games(
    conn: &mut PgConnection,
    for_ingest_id: i64,
    page_size: usize,
    after_game_id: Option<&str>,
) -> QueryResult<(DbIngest, PageOfGames)> {
    use crate::info_schema::info::ingests::dsl as ingest_dsl;

    let ingest = ingest_dsl::ingests
        .filter(ingest_dsl::id.eq(for_ingest_id))
        .get_result::<DbIngest>(conn)?;

    let games = page_of_games_generic(
        conn,
        page_size,
        after_game_id,
        games_from_ingest_list(for_ingest_id),
    )?;

    Ok((ingest, games))
}

pub(crate) struct PageOfGames {
    pub games: Vec<GameWithIssueCounts>,
    pub next_page: Option<String>,
    // Nested option: The outer layer is whether there is a previous page. The inner
    // layer is whether that previous page is the first page, whose token is None
    pub previous_page: Option<Option<String>>,
}
pub fn page_of_games_generic(
    conn: &mut PgConnection,
    page_size: usize,
    after_game_id: Option<&str>,
    base_query: SqlQuery,
) -> QueryResult<PageOfGames> {
    // Get N + 1 games so we know if this is the last page or not
    let (mut games, previous_page) = if let Some(after_game_id) = after_game_id {
        // base_query must have left off in the middle of a `where`
        let games = base_query
            .clone()
            .sql(
                "
            and g.mmolb_game_id > $1
            order by g.mmolb_game_id asc
            limit $2
        ",
            )
            .bind::<Text, _>(after_game_id)
            .bind::<Integer, _>(page_size as i32 + 1)
            .get_results::<GameWithIssueCounts>(conn)?;

        // Previous page is the one page_size games before this
        // Get N + 1 games so we know if this is the first page or not
        let preceding_pages = base_query
            .sql(
                "
            and g.mmolb_game_id <= $1
            order by g.mmolb_game_id desc
            limit $2
        ",
            )
            .bind::<Text, _>(after_game_id)
            .bind::<Integer, _>(page_size as i32 + 1)
            .get_results::<GameWithIssueCounts>(conn)?;

        let preceding_page = if preceding_pages.len() > page_size {
            // Then the preceding page is not the first page
            Some(
                preceding_pages
                    .into_iter()
                    .last()
                    .map(|g| g.game.mmolb_game_id),
            )
        } else {
            // Then the preceding page is the first page
            Some(None)
        };

        (games, preceding_page)
    } else {
        let games = base_query
            .sql(
                "
            order by g.mmolb_game_id asc
            limit $1
        ",
            )
            .bind::<Integer, _>(page_size as i32 + 1)
            .get_results::<GameWithIssueCounts>(conn)?;

        // None after_game_id => this is the first page => there is no previous page
        (games, None)
    };

    let next_page = if games.len() > page_size {
        // Then this is not the last page
        games.truncate(page_size);
        // The page token is the last game that is actually shown
        games.last().map(|g| g.game.mmolb_game_id.clone())
    } else {
        // Then this is the last page
        None
    };

    Ok(PageOfGames {
        games,
        next_page,
        previous_page,
    })
}

pub fn page_of_games(
    conn: &mut PgConnection,
    page_size: usize,
    after_game_id: Option<&str>,
) -> QueryResult<PageOfGames> {
    page_of_games_generic(conn, page_size, after_game_id, games_list())
}

// This function names means "page of games that have issues", not "page of `GameWithIssues`s".
pub fn page_of_games_with_issues(
    conn: &mut PgConnection,
    page_size: usize,
    after_game_id: Option<&str>,
) -> QueryResult<PageOfGames> {
    page_of_games_generic(conn, page_size, after_game_id, games_with_issues_list())
}

pub struct EventsForGameTimings {
    pub get_game_ids_duration: f64,
    pub get_events_duration: f64,
    pub group_events_duration: f64,
    pub get_runners_duration: f64,
    pub group_runners_duration: f64,
    pub get_fielders_duration: f64,
    pub group_fielders_duration: f64,
    pub post_process_duration: f64,
}

pub fn events_for_games(
    conn: &mut PgConnection,
    taxa: &Taxa,
    for_game_ids: &[&str],
) -> QueryResult<(
    Vec<(i64, Vec<Result<EventDetail<String>, RowToEventError>>)>,
    EventsForGameTimings,
)> {
    use crate::data_schema::data::event_baserunners::dsl as runner_dsl;
    use crate::data_schema::data::event_fielders::dsl as fielder_dsl;
    use crate::data_schema::data::events::dsl as events_dsl;
    use crate::data_schema::data::games::dsl as games_dsl;

    let get_game_ids_start = Utc::now();
    let game_ids = games_dsl::games
        .filter(games_dsl::mmolb_game_id.eq_any(for_game_ids))
        .select(games_dsl::id)
        .order_by(games_dsl::id.asc())
        .get_results::<i64>(conn)?;
    let get_game_ids_duration = (Utc::now() - get_game_ids_start).as_seconds_f64();

    let get_events_start = Utc::now();
    let db_events = events_dsl::events
        .filter(events_dsl::game_id.eq_any(&game_ids))
        .order_by(events_dsl::game_id.asc())
        .then_order_by(events_dsl::game_event_index.asc())
        .select(DbEvent::as_select())
        .load(conn)?;
    let all_event_ids = db_events.iter().map(|event| event.id).collect_vec();
    let get_events_duration = (Utc::now() - get_events_start).as_seconds_f64();

    let group_events_start = Utc::now();
    let mut db_events_iter = db_events.into_iter().peekable();
    let db_games_events = game_ids
        .iter()
        .map(|id| {
            let mut game_events = Vec::new();
            while let Some(event) = db_events_iter.next_if(|e| e.game_id == *id) {
                game_events.push(event);
            }
            game_events
        })
        .collect_vec();
    let group_events_duration = (Utc::now() - group_events_start).as_seconds_f64();

    let get_runners_start = Utc::now();
    let mut db_runners_iter = runner_dsl::event_baserunners
        .filter(runner_dsl::event_id.eq_any(&all_event_ids))
        .order_by((
            runner_dsl::event_id.asc(),
            runner_dsl::base_before.desc().nulls_last(),
        ))
        .select(DbRunner::as_select())
        .load(conn)?
        .into_iter()
        .peekable();
    let get_runners_duration = (Utc::now() - get_runners_start).as_seconds_f64();

    let group_runners_start = Utc::now();
    let db_runners = db_games_events
        .iter()
        .map(|game_events| {
            game_events
                .iter()
                .map(|game_event| {
                    let mut runners = Vec::new();
                    while let Some(runner) =
                        db_runners_iter.next_if(|f| f.event_id == game_event.id)
                    {
                        runners.push(runner);
                    }
                    runners
                })
                .collect_vec()
        })
        .collect_vec();
    assert_eq!(db_runners_iter.count(), 0);
    let group_runners_duration = (Utc::now() - group_runners_start).as_seconds_f64();

    let get_fielders_start = Utc::now();
    let mut db_fielders_iter = fielder_dsl::event_fielders
        .filter(fielder_dsl::event_id.eq_any(&all_event_ids))
        .order_by((fielder_dsl::event_id, fielder_dsl::play_order))
        .select(DbFielder::as_select())
        .load(conn)?
        .into_iter()
        .peekable();
    let get_fielders_duration = (Utc::now() - get_fielders_start).as_seconds_f64();

    let group_fielders_start = Utc::now();
    let db_fielders = db_games_events
        .iter()
        .map(|game_events| {
            game_events
                .iter()
                .map(|game_event| {
                    let mut fielders = Vec::new();
                    while let Some(fielder) =
                        db_fielders_iter.next_if(|f| f.event_id == game_event.id)
                    {
                        fielders.push(fielder);
                    }
                    fielders
                })
                .collect_vec()
        })
        .collect_vec();
    assert_eq!(db_fielders_iter.count(), 0);
    let group_fielders_duration = (Utc::now() - group_fielders_start).as_seconds_f64();

    let post_process_start = Utc::now();
    let result = itertools::izip!(game_ids, db_games_events, db_runners, db_fielders)
        .map(|(game_id, events, runners, fielders)| {
            // Note: This should stay a vec of results. The individual results for each
            // entry are semantically meaningful.
            let detail_events = itertools::izip!(events, runners, fielders)
                .map(|(event, runners, fielders)| {
                    to_db_format::row_to_event(taxa, event, runners, fielders)
                })
                .collect_vec();
            (game_id, detail_events)
        })
        .collect_vec();
    let post_process_duration = (Utc::now() - post_process_start).as_seconds_f64();

    Ok((
        result,
        EventsForGameTimings {
            get_game_ids_duration,
            get_events_duration,
            group_events_duration,
            get_runners_duration,
            group_runners_duration,
            get_fielders_duration,
            group_fielders_duration,
            post_process_duration,
        },
    ))
}

pub(crate) struct CompletedGameForDb<'g> {
    pub id: &'g str,
    pub raw_game: &'g mmolb_parsing::Game,
    pub events: Vec<EventDetail<&'g str>>,
    pub logs: Vec<Vec<IngestLog>>,
    // This is used for verifying the round trip
    pub parsed_game: Vec<ParsedEventMessage<&'g str>>,
}

pub(crate) enum GameForDb<'g> {
    Incomplete {
        game_id: &'g str,
        raw_game: &'g mmolb_parsing::Game,
    },
    Completed(CompletedGameForDb<'g>),
}

impl<'g> GameForDb<'g> {
    pub fn raw(&self) -> (&'g str, &'g mmolb_parsing::Game) {
        match self {
            GameForDb::Incomplete { game_id, raw_game } => (*game_id, raw_game),
            GameForDb::Completed(game) => (&game.id, &game.raw_game),
        }
    }

    pub fn is_complete(&self) -> bool {
        match self {
            GameForDb::Incomplete { .. } => false,
            GameForDb::Completed(_) => true,
        }
    }
}

pub(crate) struct InsertGamesTimings {
    pub delete_old_games_duration: f64,
    pub update_weather_table_duration: f64,
    pub insert_games_duration: f64,
    pub insert_raw_events_duration: f64,
    pub insert_logs_duration: f64,
    pub insert_events_duration: f64,
    pub get_event_ids_duration: f64,
    pub insert_baserunners_duration: f64,
    pub insert_fielders_duration: f64,
}

pub fn insert_games(
    conn: &mut PgConnection,
    taxa: &Taxa,
    ingest_id: i64,
    games: &[GameForDb],
) -> QueryResult<InsertGamesTimings> {
    conn.transaction(|conn| insert_games_internal(conn, taxa, ingest_id, games))
}

fn insert_games_internal<'e>(
    conn: &mut PgConnection,
    taxa: &Taxa,
    ingest_id: i64,
    games: &[GameForDb],
) -> QueryResult<InsertGamesTimings> {
    use crate::data_schema::data::event_baserunners::dsl as baserunners_dsl;
    use crate::data_schema::data::event_fielders::dsl as fielders_dsl;
    use crate::data_schema::data::events::dsl as events_dsl;
    use crate::data_schema::data::games::dsl as games_dsl;
    use crate::info_schema::info::event_ingest_log::dsl as event_ingest_log_dsl;
    use crate::info_schema::info::raw_events::dsl as raw_events_dsl;

    // First delete all games. If particular debug settings are turned on this may happen for every
    // game, but even in release mode we may need to delete partial games and replace them with
    // full games.
    let delete_old_games_start = Utc::now();
    let game_mmolb_ids = games
        .iter()
        .map(GameForDb::raw)
        .map(|(id, _)| id)
        .collect_vec();

    diesel::delete(games_dsl::games)
        .filter(games_dsl::mmolb_game_id.eq_any(game_mmolb_ids))
        .execute(conn)?;
    let delete_old_games_duration = (Utc::now() - delete_old_games_start).as_seconds_f64();

    let update_weather_table_start = Utc::now();
    let weather_table = weather::create_weather_table(conn, games)?;
    let update_weather_table_duration = (Utc::now() - update_weather_table_start).as_seconds_f64();

    let insert_games_start = Utc::now();
    let new_games = games
        .iter()
        .map(|game| {
            let (game_id, raw_game) = game.raw();
            let Some(weather_id) = weather_table.get(&(
                raw_game.weather.name.as_str(),
                raw_game.weather.emoji.as_str(),
                raw_game.weather.tooltip.as_str(),
            )) else {
                panic!(
                    "Weather was not found in weather_table. This is a bug: preceding code should \
                    have populated weather_table with any new weathers in this batch of games.",
                );
            };

            let (day, superstar_day) = match &raw_game.day {
                MaybeRecognized::Recognized(Day::SuperstarBreak) => {
                    warn!("A game happened on a non-numbered Superstar Break day.");
                    (None, None)
                }
                MaybeRecognized::Recognized(Day::Holiday) => {
                    warn!("A game happened on a Holiday.");
                    (None, None)
                }
                MaybeRecognized::Recognized(Day::Day(day)) => (Some(*day), None),
                MaybeRecognized::Recognized(Day::SuperstarDay(day)) => (None, Some(*day)),
                MaybeRecognized::NotRecognized(err) => {
                    warn!("Day was not recognized: {err}");
                    (None, None)
                }
            };

            let (away_team_final_score, home_team_final_score) =
                if let GameForDb::Completed(complete_game) = game {
                    complete_game
                        .events
                        .last()
                        .map(|event| {
                            (
                                Some(event.away_team_score_after as i32),
                                Some(event.home_team_score_after as i32),
                            )
                        })
                        .unwrap_or((None, None))
                } else {
                    (None, None)
                };
            NewGame {
                ingest: ingest_id,
                mmolb_game_id: game_id,
                season: raw_game.season as i32,
                day: day.map(Into::into),
                superstar_day: superstar_day.map(Into::into),
                weather: *weather_id,
                away_team_emoji: &raw_game.away_team_emoji,
                away_team_name: &raw_game.away_team_name,
                away_team_id: &raw_game.away_team_id,
                away_team_final_score,
                home_team_emoji: &raw_game.home_team_emoji,
                home_team_name: &raw_game.home_team_name,
                home_team_id: &raw_game.home_team_id,
<<<<<<< HEAD
                home_team_final_score,
                is_finished: false,
=======
                is_finished: game.is_complete(),
>>>>>>> a5000fe0
            }
        })
        .collect_vec();

    let n_games_to_insert = new_games.len();
    let game_ids = diesel::insert_into(games_dsl::games)
        .values(&new_games)
        .returning(games_dsl::id)
        .get_results::<i64>(conn)?;

    log_only_assert!(
        n_games_to_insert == game_ids.len(),
        "Games insert should have inserted {} rows, but it inserted {}",
        n_games_to_insert,
        game_ids.len(),
    );

    // From now on, we don't need unfinished games
    let games = iter::zip(&game_ids, games)
        .flat_map(|(game_id, game)| match game {
            GameForDb::Incomplete { .. } => None,
            GameForDb::Completed(game) => Some((game_id, game)),
        })
        .collect_vec();
    let insert_games_duration = (Utc::now() - insert_games_start).as_seconds_f64();

    let insert_raw_events_start = Utc::now();
    let new_raw_events = games
        .iter()
        .flat_map(|(game_id, game)| {
            game.raw_game
                .event_log
                .iter()
                .enumerate()
                .map(|(index, raw_event)| NewRawEvent {
                    game_id: **game_id,
                    game_event_index: index as i32,
                    event_text: &raw_event.message,
                })
        })
        .collect::<Vec<_>>();

    let n_raw_events_to_insert = new_raw_events.len();
    let n_raw_events_inserted = diesel::copy_from(raw_events_dsl::raw_events)
        .from_insertable(&new_raw_events)
        .execute(conn)?;

    log_only_assert!(
        n_raw_events_to_insert == n_raw_events_inserted,
        "Raw events insert should have inserted {} rows, but it inserted {}",
        n_raw_events_to_insert,
        n_raw_events_inserted,
    );
    let insert_raw_events_duration = (Utc::now() - insert_raw_events_start).as_seconds_f64();

    let insert_logs_start = Utc::now();
    let new_logs = games
        .iter()
        .flat_map(|(game_id, game)| {
            game.logs
                .iter()
                .enumerate()
                .flat_map(move |(game_event_index, logs)| {
                    logs.iter().enumerate().map(move |(log_index, log)| {
                        assert_eq!(game_event_index as i32, log.game_event_index);
                        NewEventIngestLog {
                            game_id: **game_id,
                            game_event_index: log.game_event_index,
                            log_index: log_index as i32,
                            log_level: log.log_level,
                            log_text: &log.log_text,
                        }
                    })
                })
        })
        .collect_vec();

    let n_logs_to_insert = new_logs.len();
    let n_logs_inserted = diesel::copy_from(event_ingest_log_dsl::event_ingest_log)
        .from_insertable(&new_logs)
        .execute(conn)?;

    log_only_assert!(
        n_logs_to_insert == n_logs_inserted,
        "Event ingest logs insert should have inserted {} rows, but it inserted {}",
        n_logs_to_insert,
        n_logs_inserted,
    );
    let insert_logs_duration = (Utc::now() - insert_logs_start).as_seconds_f64();

    let insert_events_start = Utc::now();
    let new_events: Vec<_> = games
        .iter()
        .flat_map(|(game_id, game)| {
            game.events
                .iter()
                .map(|event| to_db_format::event_to_row(taxa, **game_id, event))
        })
        .collect();

    let n_events_to_insert = new_events.len();
    let n_events_inserted = diesel::copy_from(events_dsl::events)
        .from_insertable(&new_events)
        .execute(conn)?;

    log_only_assert!(
        n_events_to_insert == n_events_inserted,
        "Events insert should have inserted {} rows, but it inserted {}",
        n_events_to_insert,
        n_events_inserted,
    );
    let insert_events_duration = (Utc::now() - insert_events_start).as_seconds_f64();

    let get_event_ids_start = Utc::now();
    // Postgres' copy doesn't support returning ids, but we need them, so we query them from scratch
    let event_ids = events_dsl::events
        .filter(events_dsl::game_id.eq_any(&game_ids))
        .select((events_dsl::game_id, events_dsl::id))
        .order_by(events_dsl::game_id)
        .then_order_by(events_dsl::game_event_index)
        .get_results::<(i64, i64)>(conn)?;

    let event_ids_by_game = event_ids
        .into_iter()
        .chunk_by(|(game_id, _)| *game_id)
        .into_iter()
        .map(|(game_id, group)| (game_id, group.map(|(_, event_id)| event_id).collect_vec()))
        .collect_vec();
    let get_event_ids_duration = (Utc::now() - get_event_ids_start).as_seconds_f64();

    let insert_baserunners_start = Utc::now();
    let new_baserunners = iter::zip(&event_ids_by_game, &games)
        .flat_map(|((game_id_a, event_ids), (game_id_b, game))| {
            assert_eq!(game_id_a, *game_id_b);
            // Within this closure we're acting on all events in a single game
            iter::zip(event_ids, &game.events).flat_map(|(event_id, event)| {
                // Within this closure we're acting on a single event
                to_db_format::event_to_baserunners(taxa, *event_id, event)
            })
        })
        .collect_vec();

    let n_baserunners_to_insert = new_baserunners.len();
    let n_baserunners_inserted = diesel::copy_from(baserunners_dsl::event_baserunners)
        .from_insertable(&new_baserunners)
        .execute(conn)?;

    log_only_assert!(
        n_baserunners_to_insert == n_baserunners_inserted,
        "Event baserunners insert should have inserted {} rows, but it inserted {}",
        n_baserunners_to_insert,
        n_baserunners_inserted,
    );
    let insert_baserunners_duration = (Utc::now() - insert_baserunners_start).as_seconds_f64();

    let insert_fielders_start = Utc::now();
    let new_fielders = iter::zip(&event_ids_by_game, &games)
        .flat_map(|((game_id_a, event_ids), (game_id_b, game))| {
            assert_eq!(game_id_a, *game_id_b);
            // Within this closure we're acting on all events in a single game
            iter::zip(event_ids, &game.events).flat_map(|(event_id, event)| {
                // Within this closure we're acting on a single event
                to_db_format::event_to_fielders(taxa, *event_id, event)
            })
        })
        .collect_vec();

    let n_fielders_to_insert = new_fielders.len();
    let n_fielders_inserted = diesel::copy_from(fielders_dsl::event_fielders)
        .from_insertable(&new_fielders)
        .execute(conn)?;

    log_only_assert!(
        n_fielders_to_insert == n_fielders_inserted,
        "Event fielders insert should have inserted {} rows, but it inserted {}",
        n_fielders_to_insert,
        n_fielders_inserted,
    );
    let insert_fielders_duration = (Utc::now() - insert_fielders_start).as_seconds_f64();

    Ok(InsertGamesTimings {
        delete_old_games_duration,
        update_weather_table_duration,
        insert_games_duration,
        insert_raw_events_duration,
        insert_logs_duration,
        insert_events_duration,
        get_event_ids_duration,
        insert_baserunners_duration,
        insert_fielders_duration,
    })
}

pub fn insert_additional_ingest_logs(
    conn: &mut PgConnection,
    extra_ingest_logs: &[(i64, Vec<IngestLog>)],
) -> QueryResult<()> {
    use crate::info_schema::info::event_ingest_log::dsl as event_ingest_log_dsl;

    let game_ids = extra_ingest_logs
        .iter()
        .map(|(game_id, _)| game_id)
        .collect_vec();

    // Get the highest log_index for each event
    // TODO Only select the game event indices we care about
    let mut highest_log_indices: HashMap<_, _> = event_ingest_log_dsl::event_ingest_log
        .group_by((
            event_ingest_log_dsl::game_id,
            event_ingest_log_dsl::game_event_index,
        ))
        .select((
            event_ingest_log_dsl::game_id,
            event_ingest_log_dsl::game_event_index,
            diesel::dsl::max(event_ingest_log_dsl::log_index),
        ))
        .filter(event_ingest_log_dsl::game_id.eq_any(&game_ids))
        .order_by(event_ingest_log_dsl::game_id.asc())
        .then_order_by(event_ingest_log_dsl::game_event_index.asc())
        .get_results::<(i64, i32, Option<i32>)>(conn)?
        .into_iter()
        .filter_map(|(game_id, game_event_index, highest_log_order)| {
            highest_log_order.map(|n| ((game_id, game_event_index), n))
        })
        .collect();

    let new_logs = extra_ingest_logs
        .into_iter()
        .flat_map(|(game_id, ingest_logs)| {
            ingest_logs
                .iter()
                .map(|ingest_log| {
                    let log_index = highest_log_indices
                        .entry((*game_id, ingest_log.game_event_index))
                        .or_default();
                    *log_index += 1;

                    NewEventIngestLog {
                        game_id: *game_id,
                        game_event_index: ingest_log.game_event_index,
                        log_index: *log_index,
                        log_level: ingest_log.log_level,
                        log_text: &ingest_log.log_text,
                    }
                })
                // The intermediate vec is for lifetime reasons
                .collect_vec()
        })
        .collect_vec();

    diesel::copy_from(event_ingest_log_dsl::event_ingest_log)
        .from_insertable(new_logs)
        .execute(conn)?;

    Ok(())
}

pub fn game_and_raw_events(
    conn: &mut PgConnection,
    mmolb_game_id: &str,
) -> QueryResult<(DbGame, Vec<(DbRawEvent, Vec<DbEventIngestLog>)>)> {
    use crate::data_schema::data::games::dsl as games_dsl;
    use crate::info_schema::info::event_ingest_log::dsl as event_ingest_log_dsl;
    use crate::info_schema::info::raw_events::dsl as raw_events_dsl;

    let game = games_dsl::games
        .filter(games_dsl::mmolb_game_id.eq(mmolb_game_id))
        .select(DbGame::as_select())
        .get_result::<DbGame>(conn)?;

    let raw_events = DbRawEvent::belonging_to(&game)
        .order_by(raw_events_dsl::game_event_index.asc())
        .load::<DbRawEvent>(conn)?;

    // This would be another belonging_to but diesel doesn't seem to support
    // compound foreign keys in associations
    let mut raw_logs = event_ingest_log_dsl::event_ingest_log
        .filter(event_ingest_log_dsl::game_id.eq(game.id))
        .order_by(event_ingest_log_dsl::game_event_index.asc())
        .then_order_by(event_ingest_log_dsl::log_index.asc())
        .get_results::<DbEventIngestLog>(conn)?
        .into_iter()
        .peekable();

    let logs_by_event = raw_events
        .iter()
        .map(|raw_event| {
            let mut events = Vec::new();
            while let Some(event) =
                raw_logs.next_if(|log| log.game_event_index == raw_event.game_event_index)
            {
                events.push(event);
            }
            events
        })
        .collect_vec();

    assert!(raw_logs.next().is_none(), "Failed to map all raw logs");

    let events_with_logs = raw_events
        .into_iter()
        .zip(logs_by_event)
        .collect::<Vec<_>>();

    Ok((game, events_with_logs))
}

pub struct Timings {
    pub fetch_duration: f64,
    pub filter_finished_games_duration: f64,
    pub parse_and_sim_duration: f64,
    pub db_insert_duration: f64,
    pub db_insert_timings: InsertGamesTimings,
    pub db_fetch_for_check_duration: f64,
    pub events_for_game_timings: EventsForGameTimings,
    pub check_round_trip_duration: f64,
    pub insert_extra_logs_duration: f64,
    pub save_duration: f64,
}

pub fn insert_timings(
    conn: &mut PgConnection,
    ingest_id: i64,
    index: usize,
    timings: Timings,
) -> QueryResult<()> {
    NewGameIngestTimings {
        ingest_id,
        index: index as i32,
        fetch_duration: timings.fetch_duration,
        filter_finished_games_duration: timings.filter_finished_games_duration,
        parse_and_sim_duration: timings.parse_and_sim_duration,
        db_fetch_for_check_get_game_id_duration: timings
            .events_for_game_timings
            .get_game_ids_duration,
        db_fetch_for_check_get_events_duration: timings.events_for_game_timings.get_events_duration,
        db_fetch_for_check_group_events_duration: timings
            .events_for_game_timings
            .group_events_duration,
        db_fetch_for_check_get_runners_duration: timings
            .events_for_game_timings
            .get_runners_duration,
        db_fetch_for_check_group_runners_duration: timings
            .events_for_game_timings
            .group_runners_duration,
        db_fetch_for_check_get_fielders_duration: timings
            .events_for_game_timings
            .get_fielders_duration,
        db_fetch_for_check_group_fielders_duration: timings
            .events_for_game_timings
            .group_fielders_duration,
        db_fetch_for_check_post_process_duration: timings
            .events_for_game_timings
            .post_process_duration,
        db_insert_duration: timings.db_insert_duration,
        db_insert_delete_old_games_duration: timings.db_insert_timings.delete_old_games_duration,
        db_insert_update_weather_table_duration: timings
            .db_insert_timings
            .update_weather_table_duration,
        db_insert_insert_games_duration: timings.db_insert_timings.insert_games_duration,
        db_insert_insert_raw_events_duration: timings.db_insert_timings.insert_raw_events_duration,
        db_insert_insert_logs_duration: timings.db_insert_timings.insert_logs_duration,
        db_insert_insert_events_duration: timings.db_insert_timings.insert_events_duration,
        db_insert_get_event_ids_duration: timings.db_insert_timings.get_event_ids_duration,
        db_insert_insert_baserunners_duration: timings
            .db_insert_timings
            .insert_baserunners_duration,
        db_insert_insert_fielders_duration: timings.db_insert_timings.insert_fielders_duration,
        db_fetch_for_check_duration: timings.db_fetch_for_check_duration,
        check_round_trip_duration: timings.check_round_trip_duration,
        insert_extra_logs_duration: timings.insert_extra_logs_duration,
        save_duration: timings.save_duration,
    }
    .insert_into(crate::info_schema::info::ingest_timings::dsl::ingest_timings)
    .execute(conn)
    .map(|_| ())
}<|MERGE_RESOLUTION|>--- conflicted
+++ resolved
@@ -657,12 +657,8 @@
                 home_team_emoji: &raw_game.home_team_emoji,
                 home_team_name: &raw_game.home_team_name,
                 home_team_id: &raw_game.home_team_id,
-<<<<<<< HEAD
                 home_team_final_score,
-                is_finished: false,
-=======
                 is_finished: game.is_complete(),
->>>>>>> a5000fe0
             }
         })
         .collect_vec();
